language: python

sudo: false
dist: xenial

matrix:
  include:
    - python: 3.6
      env:
        - TESTS=true
    - python: 3.7
      env:
        - TESTS=true
    - python: 3.8
      env:
        - TESTS=true
    - python: 3.9
      env:
        - TESTS=true
        - COVERAGE=true
    - python: 3.7
      env:
        - TESTS=true
        - H5PY=2.10
    - python: 3.8
      env:
        - DOCS=true
        # Doctr deploy key for deshaw/versioned-hdf5
        - secure: "fljdGv06C2vYYXLXc1mmMH7c6DafXYXApsZ0sZakzMiEg8H+KP2FCrgcspHnaeWnUmqnORzLQVN4xSF2Ee4MnnruwT56lcNdR0OzdOF1TM3pcZL8coIdtc8YAfX7ChK5rKawJNaZi4j0po7CLfSV0oDr1zTxr3ZoVfHWJjWyw0F8+kWHZakQyt0ZvhX3uXJaRcEOdtHP+oELmtIasYzLsBlgt7WhHUZ3EmasQ13CwA8O+nk0i6COSMeV9j9bbzl47vTH0OxnYIZGjKzWdvAYHFl3Y5lXrq4pN1i93kQcLs2pEmxoNf1WHPUNmCcWWca0ElqIgGpjSBIe7/E0HOf/yVZ6UuaiGsLhQn2QDY5wCSKjxC1V+7Co73jlus8nki8y25Sm1K973C3XvfK7iMS9tDhlRsgdOfg0oJDiHk4czS8S683Xo1J0quk8eiFlwgs+pz98Ps1AbCP6choaX5aRXwhCoE12s3qsUXcOX7D6CepMh0NLiB8wAR2Wk+cQaW4VkRjDHC74b9msBsXYMZpm077ckAzL1yW0ieslvwiUdvlOLkXu/Yz/ZeeUwKUclPvkHUS4JpcWwPNX17i3ofdyOpjglB0WmwH7rBwa5E5abH4VYW24fUstlAMzrXd6mV5EKd/qqJFHzexuNdiLGQE2g886as2Owz3VQTGHU0GaB8Y="

install:
  - wget https://repo.continuum.io/miniconda/Miniconda3-latest-Linux-x86_64.sh -O miniconda.sh;
  - bash miniconda.sh -b -p $HOME/miniconda
  - export PATH="$HOME/miniconda/bin:$PATH"
  - hash -r
  - conda config --set always_yes yes --set changeps1 no
  - conda config --add channels conda-forge
  - conda update -q conda
  - conda info -a
<<<<<<< HEAD
  - conda create -n test-environment python=$TRAVIS_PYTHON_VERSION h5py=$H5PY numpy scipy ndindex pyflakes pytest pytest-doctestplus pytest-flakes doctr sphinx pytest-cov myst-parser graphviz
=======
  - conda create -n test-environment python=$TRAVIS_PYTHON_VERSION h5py=2 numpy scipy ndindex>=1.5.1 pyflakes pytest pytest-doctestplus pytest-flakes doctr sphinx pytest-cov myst-parser graphviz
>>>>>>> 6d6cf43b
  - source activate test-environment

script:
  - set -e
  - python -We:invalid -We::SyntaxWarning -m compileall -f -q versioned_hdf5/
  - if [[ "${COVERAGE}" == "true" ]]; then
        PYTEST_FLAGS="--cov=./";
    fi
  - if [[ "${TESTS}" == "true" ]]; then
        pytest $PYTEST_FLAGS;
    fi
  # # Make sure it installs
  # - python setup.py install
  - if [[ "${DOCS}" == "true" ]]; then
        cd docs;
        make html;
        cd ..;
        doctr deploy .;
        if [[ "${TRAVIS_BRANCH}" == "master" ]]; then
            doctr deploy .;
        else
            doctr deploy --no-require-master "_docs-$TRAVIS_BRANCH";
        fi
    fi
  - if [[ "${COVERAGE}" == "true" ]]; then
        bash <(curl -s https://codecov.io/bash) || echo "Codecov did not collect coverage reports";
    fi<|MERGE_RESOLUTION|>--- conflicted
+++ resolved
@@ -37,11 +37,7 @@
   - conda config --add channels conda-forge
   - conda update -q conda
   - conda info -a
-<<<<<<< HEAD
-  - conda create -n test-environment python=$TRAVIS_PYTHON_VERSION h5py=$H5PY numpy scipy ndindex pyflakes pytest pytest-doctestplus pytest-flakes doctr sphinx pytest-cov myst-parser graphviz
-=======
-  - conda create -n test-environment python=$TRAVIS_PYTHON_VERSION h5py=2 numpy scipy ndindex>=1.5.1 pyflakes pytest pytest-doctestplus pytest-flakes doctr sphinx pytest-cov myst-parser graphviz
->>>>>>> 6d6cf43b
+  - conda create -n test-environment python=$TRAVIS_PYTHON_VERSION h5py=$H5PY numpy scipy ndindex>=1.5.1 pyflakes pytest pytest-doctestplus pytest-flakes doctr sphinx pytest-cov myst-parser graphviz
   - source activate test-environment
 
 script:
