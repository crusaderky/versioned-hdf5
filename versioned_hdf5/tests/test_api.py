--- conflicted
+++ resolved
@@ -1110,22 +1110,6 @@
         assert version2['test_data'][0, 1] == 2
         assert_equal(version2['test_data'][()], data2)
 
-<<<<<<< HEAD
-def test_store_binary_as_void():
-    with setup() as f:
-        vf = VersionedHDF5File(f)
-        with vf.stage_version('version1') as sv:
-            sv['test_store_binary_data'] = [np.void(b'1111')]
-
-        version1 = vf['version1']
-        assert_equal(version1['test_store_binary_data'][0], np.void(b'1111'))
-
-        with vf.stage_version('version2') as sv:
-            sv['test_store_binary_data'][:] = [np.void(b'1234567890')]
-
-        version2 = vf['version2']
-        assert_equal(version2['test_store_binary_data'][0], np.void(b'1234'))
-=======
         file.close()
 
 
@@ -1157,4 +1141,18 @@
 
         assert reopened_file._version_data == version_data
         assert reopened_file._versions == versions
->>>>>>> 5d51d20f
+
+def test_store_binary_as_void():
+    with setup() as f:
+        vf = VersionedHDF5File(f)
+        with vf.stage_version('version1') as sv:
+            sv['test_store_binary_data'] = [np.void(b'1111')]
+
+        version1 = vf['version1']
+        assert_equal(version1['test_store_binary_data'][0], np.void(b'1111'))
+
+        with vf.stage_version('version2') as sv:
+            sv['test_store_binary_data'][:] = [np.void(b'1234567890')]
+
+        version2 = vf['version2']
+        assert_equal(version2['test_store_binary_data'][0], np.void(b'1234'))