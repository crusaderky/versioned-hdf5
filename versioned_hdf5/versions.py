--- conflicted
+++ resolved
@@ -58,10 +58,6 @@
         raise ValueError("version_group must be a group created by create_version_group()")
     if version_group.attrs['committed']:
         raise ValueError("This version group has already been committed")
-<<<<<<< HEAD
-    
-=======
->>>>>>> 35688213
     version_name = version_group.name.rsplit('/', 1)[1]
     versions = version_group.parent
     f = versions.parent.parent
