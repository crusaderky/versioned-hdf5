--- conflicted
+++ resolved
@@ -2,6 +2,7 @@
 
 from itertools import product
 import math
+
 
 # TODO: Move this into ndindex
 def split_slice(s, chunk):
@@ -14,10 +15,7 @@
     for i in range(math.floor(start/chunk), math.ceil(stop/chunk)):
         yield i, s.as_subindex(Slice(i*chunk, (i + 1)*chunk))
 
-<<<<<<< HEAD
 
-def split_chunks(shape, chunks):
-=======
 def as_subchunks(idx, shape, chunks):
     """
     Split an index `idx` on an array of shape `shape` into subchunks assuming
@@ -83,29 +81,19 @@
     """
     if len(shape) != len(chunks):
         raise ValueError("chunks shape must equal the array shape")
->>>>>>> 67778716
     if len(shape) == 0:
-        #chunk_size = 1
+        # chunk_size = 1
         yield Tuple(Slice(0))
     else:
         if len(shape) != len(chunks):
             raise ValueError("chunks shape must equal the array shape")
 
-<<<<<<< HEAD
-        if any(i != j for i, j in zip(shape[1:], chunks[1:])):
-            raise NotImplementedError("Chunking over any dimension other than the first is not yet implemented")
-
-        chunk_size = chunks[0]
-
-        for i in range(math.ceil(shape[0]/chunk_size)):
-            yield Tuple(Slice(chunk_size*i, chunk_size*(i + 1)))
-=======
     d = [math.ceil(i/c) for i, c in zip(shape, chunks)]
     for c in product(*[range(i) for i in d]):
         # c = (0, 0, 0), (0, 0, 1), ...
-        yield Tuple(*[Slice(chunk_size*i, min(chunk_size*(i + 1), n), 1) for
-    n, chunk_size,
+        yield Tuple(*[Slice(chunk_size*i, min(chunk_size*(i + 1), n), 1) for n, chunk_size,
                       i in zip(shape, chunks, c)])
+
 
 def spaceid_to_slice(space):
     """
@@ -113,7 +101,6 @@
 
     The resulting index is always a Tuple index.
     """
->>>>>>> 67778716
 
     from h5py import h5s
 
