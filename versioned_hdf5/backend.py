--- conflicted
+++ resolved
@@ -90,7 +90,7 @@
     slices = {}
     slices_to_write = {}
     chunk_size = chunks[0]
-<<<<<<< HEAD
+
     if len(data.shape) != 0:
         for s in split_chunks(data.shape, chunks):
             idx = hashtable.largest_index
@@ -100,28 +100,13 @@
             raw_slice2 = hashtable.setdefault(data_hash, raw_slice)
             if raw_slice2 == raw_slice:
                 slices_to_write[raw_slice] = s
-            slices.append(raw_slice2)
+            slices[s] = raw_slice2
+
         ds.resize((old_shape[0] + len(slices_to_write)*chunk_size,) + chunks[1:])
         for raw_slice, s in slices_to_write.items():
-            ds[raw_slice.raw] = data[s.raw]
-
-=======
-    for s in split_chunks(data.shape, chunks):
-        idx = hashtable.largest_index
-        data_s = data[s.raw]
-        raw_slice = Slice(idx*chunk_size, idx*chunk_size + data_s.shape[0])
-        data_hash = hashtable.hash(data_s)
-        raw_slice2 = hashtable.setdefault(data_hash, raw_slice)
-        if raw_slice2 == raw_slice:
-            slices_to_write[raw_slice] = s
-        slices[s] = raw_slice2
-
-    ds.resize((old_shape[0] + len(slices_to_write)*chunk_size,) + chunks[1:])
-    for raw_slice, s in slices_to_write.items():
-        data_s = data[s.raw]
-        idx = Tuple(raw_slice, *[slice(0, i) for i in data_s.shape[1:]])
-        ds[idx.raw] = data[s.raw]
->>>>>>> 67778716
+            data_s = data[s.raw]
+            idx = Tuple(raw_slice, *[slice(0, i) for i in data_s.shape[1:]])
+            ds[idx.raw] = data[s.raw]
     return slices
 
 def write_dataset_chunks(f, name, data_dict):
@@ -176,20 +161,6 @@
 def create_virtual_dataset(f, version_name, name, slices, attrs=None, fillvalue=None):
     raw_data = f['_version_data'][name]['raw_data']
     chunks = tuple(raw_data.attrs['chunks'])
-<<<<<<< HEAD
-    chunk_size = chunks[0]
-    slices = [s.reduce() for s in slices]
-    if not all(isinstance(s, Slice) for s in slices):
-        raise NotImplementedError("Chunking in other than the first dimension")
-    for s in slices[:-1]:
-        s = s.reduce()
-        if s.stop - s.start != chunk_size:
-            raise NotImplementedError("Smaller than chunk size slice is only supported as the last slice.")
-    if len(slices) == 0:
-        shape = ()
-    else:
-        shape = (chunk_size*(len(slices) - 1) + slices[-1].stop - slices[-1].start,) + chunks[1:]
-=======
     slices = {c: s.reduce() for c, s in slices.items()}
 
     shape = tuple([max(c.args[i].stop for c in slices) for i in range(len(chunks))])
@@ -200,7 +171,6 @@
     for c, s in slices.items():
         if len(c.args[0]) != len(s):
             raise ValueError(f"Inconsistent slices dictionary ({c.args[0]}, {s})")
->>>>>>> 67778716
 
     layout = VirtualLayout(shape, dtype=raw_data.dtype)
     vs = VirtualSource('.', name=raw_data.name, shape=raw_data.shape, dtype=raw_data.dtype)
