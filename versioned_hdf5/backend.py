--- conflicted
+++ resolved
@@ -172,20 +172,6 @@
 
 def create_virtual_dataset(f, version_name, name, shape, slices, attrs=None, fillvalue=None):
     raw_data = f['_version_data'][name]['raw_data']
-<<<<<<< HEAD
-    chunk_size = raw_data.attrs['chunk_size']
-    for s in slices[:-1]:
-        if s.stop - s.start != chunk_size:
-            raise NotImplementedError("Smaller than chunk size slice is only supported as the last slice.")
-
-    layout = VirtualLayout(shape, dtype=raw_data.dtype)
-    vs = VirtualSource('.', name=raw_data.name, shape=raw_data.shape, dtype=raw_data.dtype)
-
-    for i, s in enumerate(slices):
-        # TODO: This needs to handle more than one dimension
-        layout[i*chunk_size:i*chunk_size + s.stop - s.start] = vs[s.raw]
-=======
-    chunks = tuple(raw_data.attrs['chunks'])
     slices = {c: s.reduce() for c, s in slices.items()}
 
     if len(raw_data) == 0:
@@ -194,8 +180,6 @@
         vs = VirtualSource('.', name=raw_data.name, shape=(1,), dtype=raw_data.dtype)
         layout[0] = vs[()]
     else:
-        shape = tuple([max(c.args[i].stop for c in slices) for i in range(len(chunks))])
-
         # Chunks in the raw dataset are expanded along the first dimension only.
         # Since the chunks are pointed to by virtual datasets, it doesn't make
         # sense to expand the chunks in the raw dataset along multiple dimensions
@@ -222,7 +206,6 @@
         if fillvalue not in [0, '', b'', None]:
             raise ValueError("Non-default fillvalue not supported for variable length strings")
         fillvalue = None
->>>>>>> ff1613ea
 
     virtual_data = f['_version_data/versions'][version_name].create_virtual_dataset(name, layout, fillvalue=fillvalue)
 
