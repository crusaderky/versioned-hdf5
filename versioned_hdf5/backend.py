--- conflicted
+++ resolved
@@ -20,8 +20,7 @@
     versions.attrs['current_version'] = '__first_version__'
 
 def create_base_dataset(f, name, *, shape=None, data=None, dtype=None,
-<<<<<<< HEAD
-    chunks=True, compression=None, compression_opts=None):
+    chunks=True, compression=None, compression_opts=None, fillvalue=None):
 
     # Validate shape (based on h5py._hl.dataset.make_new_dset
     if shape is None:
@@ -34,11 +33,6 @@
         shape = (shape,) if isinstance(shape, int) else tuple(shape)
         if data is not None and (np.product(shape, dtype=np.ulonglong) != np.product(data.shape, dtype=np.ulonglong)):
             raise ValueError("Shape tuple is incompatible with data")
-=======
-    chunk_size=None, compression=None, compression_opts=None, fillvalue=None):
-    chunk_size = chunk_size or DEFAULT_CHUNK_SIZE
-    group = f['_version_data'].create_group(name)
->>>>>>> 7e9ec8ed
     if dtype is None:
         # https://github.com/h5py/h5py/issues/1474
         dtype = data.dtype
@@ -55,29 +49,16 @@
     dataset = group.create_dataset('raw_data', shape=(0,) + shape[1:],
                                    chunks=chunks, maxshape=(None,) + shape[1:],
                                    dtype=dtype, compression=compression,
-<<<<<<< HEAD
-                                   compression_opts=compression_opts)
+                                   compression_opts=compression_opts,
+                                   fillvalue=fillvalue)
     dataset.attrs['chunks'] = chunks
     return write_dataset(f, name, data, chunks=chunks)
 
 def write_dataset(f, name, data, chunks=None, compression=None,
-                  compression_opts=None):
+                  compression_opts=None, fillvalue=None):
     if name not in f['_version_data']:
         return create_base_dataset(f, name, data=data, chunks=chunks,
-            compression=compression, compression_opts=compression_opts)
-=======
-                                   compression_opts=compression_opts,
-                                   fillvalue=fillvalue)
-
-    dataset.attrs['chunk_size'] = chunk_size
-    return write_dataset(f, name, data, chunk_size=chunk_size)
-
-def write_dataset(f, name, data, chunk_size=None, compression=None,
-                  compression_opts=None, fillvalue=None):
-    if name not in f['_version_data']:
-        return create_base_dataset(f, name, data=data, chunk_size=chunk_size,
             compression=compression, compression_opts=compression_opts, fillvalue=fillvalue)
->>>>>>> 7e9ec8ed
 
     ds = f['_version_data'][name]['raw_data']
     if isinstance(chunks, int) and not isinstance(chunks, bool):
